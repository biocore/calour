--- conflicted
+++ resolved
@@ -10,11 +10,10 @@
 import os.path
 
 import pandas as pd
-import numpy as np
 import biom
 
 from .experiment import Experiment
-from .util import get_file_md5, get_data_md5
+from .util import get_file_md5, get_data_md5, _get_taxonomy_string
 
 
 logger = getLogger(__name__)
@@ -58,7 +57,24 @@
     return sid, oid, data, feature_md
 
 
-def _read_openms_csv(fp, transpose=True):
+def _get_md_from_biom(table):
+    '''Get the metadata of last column in the biom table.
+
+    Return
+    ------
+    pandas.DataFrame
+    '''
+    ids = table.ids(axis='observation')
+    metadata = table.metadata(axis='observation')
+    if metadata is None:
+        logger.info('No metadata associated with features in biom table')
+        md_df = None
+    else:
+        md_df = pd.DataFrame([dict(tmd) for tmd in metadata], index=ids)
+    return md_df
+
+
+def _read_open_ms(fp, transpose=True):
     '''Read an OpenMS bucket table csv file
 
     Parameters
@@ -85,40 +101,18 @@
     # use the python engine as the default (c) engine throws an error
     # a known bug in pandas (see #11166)
     table = pd.read_csv(fp, header=0, engine='python')
-    sample_id_col = table.columns[0]
-    sid = table.columns[1:]
-    oid = table[sample_id_col].values
-    logger.info('loaded %d samples, %d observations' % (len(sid), len(oid)))
-    data = table.values[:, 1:].astype(float)
-    feature_md = pd.DataFrame(index=oid)
-
+    table.set_index(table.columns[0], drop=True, inplace=True)
+    logger.info('loaded %d observations, %d  samples' % table.shape)
+    sid = table.columns
+    oid = table.index
+    data = table.values.astype(float)
     if transpose:
         logger.debug('transposing table')
         data = data.transpose()
-
-    return sid, oid, data, feature_md
-
-
-def _get_md_from_biom(table):
-    '''Get the metadata of last column in the biom table.
-
-    Return
-    ------
-    pandas.DataFrame
-    '''
-    ids = table.ids(axis='observation')
-    metadata = table.metadata(axis='observation')
-    if metadata is None:
-        logger.info('No metadata associated with features in biom table')
-        md_df = pd.DataFrame(index=ids)
-    else:
-        md_df = pd.DataFrame([dict(tmd) for tmd in metadata], index=ids)
-    # duplicate the index to a column so we can select it
-    md_df['id'] = ids
-    return md_df
-
-
-def _read_table(f, encoding=None):
+    return sid, oid, data
+
+
+def _read_table(fp, encoding=None):
     '''Read tab-delimited table file.
 
     It is used to read sample metadata (mapping) file and feature
@@ -126,8 +120,8 @@
 
     Parameters
     ----------
-    f : str
-        the file name to read
+    fp : str
+        the file path to read
     encoding : str or None (optional)
         None (default) to use pandas default encoder, str to specify
         encoder name (see pandas.read_table() documentation)
@@ -136,13 +130,10 @@
     -------
     pandas.DataFrame with index set to first column (as str)
     '''
-    table = pd.read_table(f, sep='\t', encoding=encoding, dtype={'#SampleID': str})
-    table.fillna('na', inplace=True)
-    # in case the first column is not labelled #SampleID
-    table[table.columns[0]] = table[table.columns[0]].astype(str)
+    # read the 1st column as str
+    table = pd.read_table(fp, sep='\t', encoding=encoding, dtype={0: str})
+    # table.fillna('na', inplace=True)
     table.set_index(table.columns[0], drop=False, inplace=True)
-    # make sure the sample ID is string-type
-    table.index = table.index.astype(np.str)
     return table
 
 
@@ -198,49 +189,8 @@
     return exp
 
 
-<<<<<<< HEAD
-=======
-def read_taxa(data_file, sample_metadata_file=None,
-              filter_orig_reads=1000, normalize=True, sparse=True, **kwargs):
-    '''Load an amplicon experiment.
-
-    Fix taxonomy and normalize if needed. This is a convenience function of read().
-    Also convert feature index (sequences) to upper case
-
-    Parameters
-    ----------
-    filter_orig_reads : int or None (optional)
-        int (default) to remove all samples with < filter_orig_reads total reads. None to not filter
-    normalize : bool (optional)
-        True (default) to normalize each sample to 10000 reads
-
-    Returns
-    -------
-    exp : ``AmpliconExperiment``
-        after removing low read sampls and normalizing
-    '''
-    data, sample_metadata, feature_metadata, exp_metadata, description = _read(data_file, sample_metadata_file, **kwargs)
-    exp = AmpliconExperiment(data, sample_metadata, feature_metadata,
-                             exp_metadata=exp_metadata, description=description, sparse=sparse)
-
-    exp.feature_metadata.index = exp.feature_metadata.index.str.upper()
-
-    if 'taxonomy' in exp.feature_metadata.columns:
-        exp.feature_metadata['taxonomy'] = _get_taxonomy_string(exp)
-    else:
-        exp.feature_metadata['taxonomy'] = 'NA'
-
-    if filter_orig_reads is not None:
-        exp.filter_by_data('sum_abundance', cutoff=filter_orig_reads, inplace=True)
-    if normalize:
-        # record the original total read count into sample metadata
-        exp.normalize(inplace=True)
-    return exp
-
-
->>>>>>> e2b420bb
-def _read(data_file, sample_metadata_file=None, feature_metadata_file=None,
-          description='', data_file_type='biom', encoding=None):
+def read(data_file, sample_metadata_file=None, feature_metadata_file=None,
+         description='', sparse=True, data_file_type='biom', encoding=None):
     '''Read the files for the experiment.
 
     .. note:: The order in the sample and feature metadata tables are changed
@@ -264,8 +214,9 @@
         'biom' : a biom table (biom-format.org) (default)
         'openms' : an OpenMS bucket table csv (rows are feature, columns are samples)
     encoding : str or None (optional)
-        encoder for the metadata files.
-        None (default) to use pandas default encoder, str to specify encoder name (see pandas.read_table() documentation)
+        encoder for the metadata files. None (default) to use
+        pandas default encoder, str to specify encoder name (see
+         pandas.read_table() documentation)
 
     Returns
     -------
@@ -280,13 +231,14 @@
     description : str
         name of the experiment
     '''
-    logger.info('Reading experiment (data_file %s, map file %s)' % (data_file, sample_metadata_file))
+    logger.info('Reading experiment (%s, %s, %s)' % (
+        data_file, sample_metadata_file, feature_metadata_file))
     exp_metadata = {'map_md5': ''}
     # load the data table
     if data_file_type == 'biom':
         sid, oid, data, md = _read_biom(data_file)
     elif data_file_type == 'openms':
-        sid, oid, data, md = _read_openms_csv(data_file)
+        sid, oid, data = _read_open_ms(data_file)
     else:
         raise ValueError('unkown data_file_type %s' % data_file_type)
     # load the sample metadata file
@@ -296,16 +248,19 @@
         exp_metadata['map_md5'] = get_file_md5(sample_metadata_file, encoding=encoding)
     else:
         sample_metadata = pd.DataFrame(index=sid)
-        sample_metadata['id'] = sample_metadata.index
+        # duplicate the index to a column so we can select it
+        sample_metadata['id'] = sid
 
     # load the feature metadata file
     if feature_metadata_file is not None:
         # reorder the feature id to align with that from biom table
-        fm = _read_table(feature_metadata_file, encoding=encoding).loc[oid, ]
-        # combine it with the metadata from biom
-        feature_metadata = pd.concat([fm, md], axis=1)
-    else:
-        feature_metadata = md
+        feature_metadata = _read_table(feature_metadata_file, encoding=encoding).loc[oid, ]
+    else:
+        feature_metadata = pd.DataFrame(index=oid)
+        feature_metadata['id'] = oid
+    if data_file_type == 'biom' and md is not None:
+        # combine it with the metadata
+        feature_metadata = pd.concat([feature_metadata, md], axis=1)
 
     # init the experiment metadata details
     exp_metadata['data_file'] = data_file
@@ -316,47 +271,43 @@
     if description == '':
         description = os.path.basename(data_file)
 
-    return data, sample_metadata, feature_metadata, exp_metadata, description
-
-
-def read(data_file, sample_metadata_file=None, feature_metadata_file=None,
-         description='', sparse=True, data_file_type='biom', encoding=None):
-    '''Read the files for the experiment.
-
-    .. note:: The order in the sample and feature metadata tables are changed
-       to align with biom table.
-
-    Parameters
-    ----------
-    data_file : str
-        file path to the biom table.
-    sample_metadata_file : None or str (optional)
-        None (default) to just use samplenames (no additional metadata).
-        if not None, file path to the sample metadata (aka mapping file in QIIME).
-    feature_metadata_file : str
-        file path to the feature metadata.
-    description : str
-        description of the experiment
-    sparse : bool
-        read the biom table into sparse or dense array
-    file_type : str (optional)
-        the data_file format. options:
-        'biom' : a biom table (biom-format.org) (default)
-        'openms' : an OpenMS bucket table csv (rows are feature, columns are samples)
-    encoding : str or None (optional)
-        encoder for the metadata files.
-        None (default) to use pandas default encoder, str to specify encoder name (see pandas.read_table() documentation)
-
-    Returns
-    -------
-    exp : Experiment
-    '''
-    data, sample_metadata, feature_metadata, exp_metadata, description = _read(data_file, sample_metadata_file,
-                                                                               feature_metadata_file,
-                                                                               description, data_file_type,
-                                                                               encoding)
     return Experiment(data, sample_metadata, feature_metadata,
                       exp_metadata=exp_metadata, description=description, sparse=sparse)
+
+
+def read_taxa(data_file, sample_metadata_file=None,
+              filter_orig_reads=1000, normalize=True, **kwargs):
+    '''Load an amplicon experiment.
+
+    Fix taxonomy and normalize if needed. This is a convenience function of read().
+    Also convert feature index (sequences) to upper case
+
+    Parameters
+    ----------
+    filter_orig_reads : int or None (optional)
+        int (default) to remove all samples with < filter_orig_reads total reads. None to not filter
+    normalize : bool (optional)
+        True (default) to normalize each sample to 10000 reads
+
+    Returns
+    -------
+    exp : ``AmpliconExperiment``
+        after removing low read sampls and normalizing
+    '''
+    exp = read(data_file, sample_metadata_file, **kwargs)
+    exp.feature_metadata.index = exp.feature_metadata.index.str.upper()
+
+    if 'taxonomy' in exp.feature_metadata.columns:
+        exp.feature_metadata['taxonomy'] = _get_taxonomy_string(exp)
+    else:
+        exp.feature_metadata['taxonomy'] = 'NA'
+
+    if filter_orig_reads is not None:
+        exp.filter_by_data('sum_abundance', cutoff=filter_orig_reads, inplace=True)
+    if normalize:
+        # record the original total read count into sample metadata
+        exp.normalize(inplace=True)
+    return exp
 
 
 def serialize(exp, f):
@@ -378,7 +329,7 @@
     exp.save_feature_metadata('%s_feature.txt' % prefix)
 
 
-def save_biom(exp, f, fmt='hdf5', addtax=True):
+def save_biom(exp, f, fmt='hdf5', add_metadata='taxonomy'):
     '''Save experiment to biom format
 
     Parameters
@@ -390,12 +341,13 @@
         'hdf5' (default) save to hdf5 biom table.
         'json' same to json biom table.
         'txt' save to text (tsv) biom table.
-    addtax : bool (optional)
-        True (default) to save taxonomy of features.
-        False to not save taxonomy
+    add_metadata : str or None (optional)
+        add metadata column from ``Experiment.feature_metadata`` to biom table.
+        Don't add if it is ``None``.
+
     '''
     logger.debug('save biom table to file %s format %s' % (f, fmt))
-    tab = _create_biom_table_from_exp(exp, addtax=addtax)
+    tab = _create_biom_table_from_exp(exp, add_metadata)
     if fmt == 'hdf5':
         with biom.util.biom_open(f, 'w') as f:
             tab.to_hdf5(f, "calour")
@@ -403,7 +355,7 @@
         with open(f, 'w') as f:
             tab.to_json("calour", f)
     elif fmt == 'txt':
-        if addtax:
+        if add_metadata:
             logger.warning('.txt format does not support taxonomy information in save. Saving without taxonomy.')
         s = tab.to_tsv()
         with open(f, 'w') as f:
@@ -462,16 +414,15 @@
     logger.debug('wrote fasta file with %d sequences. %d sequences skipped' % (len(seqs)-num_skipped, num_skipped))
 
 
-def _create_biom_table_from_exp(exp, addtax=True):
+def _create_biom_table_from_exp(exp, add_metadata='taxonomy'):
     '''Create a biom table from an experiment
 
     Parameters
     ----------
-    input:
-    expdat : Experiment
-    addtax : bool (optional)
-        True (default) to add taxonomy metadata.
-        False to not add taxonomy
+    exp : Experiment
+    add_metadata : str or None (optional)
+        add metadata column from ``Experiment.feature_metadata`` to biom table.
+        Don't add if it is ``None``.
 
     Returns
     -------
@@ -482,7 +433,9 @@
     samples = exp.sample_metadata.index
     table = biom.table.Table(exp.data.transpose(), features, samples, type="OTU table")
     # and add metabolite name as taxonomy:
-    if addtax:
-        taxdict = exp.feature_metadata.to_dict('index')
-        table.add_metadata(taxdict, axis='observation')
+    if add_metadata is not None:
+        # md has to be a dict of dict, so it needs to be converted from
+        # a DataFrame instead of Series
+        md = exp.feature_metadata.loc[:, [add_metadata]].to_dict('index')
+        table.add_metadata(md, axis='observation')
     return table