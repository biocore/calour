--- conflicted
+++ resolved
@@ -323,11 +323,7 @@
         logger.debug('Generic function for enrichment')
         return None
 
-<<<<<<< HEAD
-    def show_term_details(self, term, exp, features, *kargs, **kwargs):
-=======
     def show_term_details(self, term, exp, features, *args, **kwargs):
->>>>>>> 6ca24af8
         '''
         Show details about the specific term in the database and in what features it appears
 
