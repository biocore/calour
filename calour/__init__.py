--- conflicted
+++ resolved
@@ -20,11 +20,7 @@
 
 
 __credits__ = "https://github.com/biocore/calour/graphs/contributors"
-<<<<<<< HEAD
 __version__ = "2024.8.25"
-=======
-__version__ = "2024.12.23"
->>>>>>> f22d9822
 
 __all__ = ['read', 'read_amplicon', 'read_ms', 'read_qiime2', 'read_correlation',
            'Experiment', 'AmpliconExperiment', 'MS1Experiment','mRNAExperiment',
