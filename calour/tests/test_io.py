--- conflicted
+++ resolved
@@ -6,39 +6,25 @@
 # The full license is in the file COPYING.txt, distributed with this software.
 # ----------------------------------------------------------------------------
 
-<<<<<<< HEAD
 from unittest import main
-
-import scipy.sparse
-=======
-import unittest
 from tempfile import mkdtemp
 from os.path import join
 import shutil
->>>>>>> ec947bd4
 
-import calour as ca
+import scipy.sparse
 import numpy.testing as npt
 import skbio
 
+import calour as ca
 from calour._testing import Tests
 from calour.io import _create_biom_table_from_exp
 
 
-<<<<<<< HEAD
 class IOTests(Tests):
-    def _validate_read(self, exp, validate_sample_metadata=True):
-=======
-class TestIO(Tests):
     def setUp(self):
         super().setUp()
-        # load the simple experiment as sparse
-        self.simple = ca.read(self.simple_table, self.simple_map)
-        self.outdir = mkdtemp()
 
-    def validate_read(self, exp, validate_sample_metadata=True):
-        '''Validate the simple experiment was loaded correctly'''
->>>>>>> ec947bd4
+    def _validate_read(self, exp, validate_sample_metadata=True):
         # number of bacteria is 12
         self.assertEqual(exp.data.shape[1], 12)
         # number of samples is 20 (should not read the samples only in map or only in biom table)
@@ -79,7 +65,7 @@
         self._validate_read(exp, validate_sample_metadata=False)
 
     def test_create_biom_table_from_exp(self):
-        exp = self.simple
+        exp = ca.read(self.test1_biom, self.test1_samp)
         table = _create_biom_table_from_exp(exp)
         self.assertCountEqual(table.ids(axis='observation'), exp.feature_metadata.index.values)
         self.assertCountEqual(table.ids(axis='sample'), exp.sample_metadata.index.values)
@@ -88,15 +74,16 @@
         self.assertEqual(metadata['taxonomy'], exp.feature_metadata['taxonomy'].iloc[1])
 
     def test_save_fasta(self):
-        exp = self.simple
-        f = join(self.outdir, 'simple.fasta')
+        exp = ca.read(self.test1_biom, self.test1_samp)
+        d = mkdtemp()
+        f = join(d, 'test1.fasta')
         exp.save_fasta(f)
+        seqs = []
+        for seq in skbio.read(f, format='fasta'):
+            seqs.append(str(seq))
+        self.assertCountEqual(seqs, exp.feature_metadata.index.values)
+        shutil.rmtree(d)
 
-        seqs = []
-        for cseq in skbio.read(f, format='fasta'):
-            seqs.append(str(cseq))
-        self.assertCountEqual(seqs, exp.feature_metadata.index.values)
-        shutil.rmtree(self.outdir)
 
 if __name__ == "__main__":
     main()