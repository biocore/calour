--- conflicted
+++ resolved
@@ -164,18 +164,13 @@
     ----------
     sample_field : str or None, optional
         The field of sample metadata to display on the x-axis or None (default) to not show x axis.
-<<<<<<< HEAD
     feature_field : str or None or False (optional)
         The field of feature meadata to display on the y-axis.
         False to use the default feature field (set by experiment type)
         None (default) to not show y axis.
     xticklabel_kwargs, yticklabel_kwargs : dict or None (optional)
-=======
-    feature_field : str or None, optional
-        The field of feature meadata to display on the y-axis or None (default) to not show y axis.
     xticklabel_kwargs :
     yticklabel_kwargs : dict or None, optional
->>>>>>> 787b18f1
         keyword arguments passing as properties to :class:`matplotlib.text.Text` for
         tick labels on x axis and y axis. As an example,
         ``xticklabel_kwargs={'color': 'r', 'ha': 'center', 'rotation': 90,
