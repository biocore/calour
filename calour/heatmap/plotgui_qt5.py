import sys
from logging import getLogger
from matplotlib.backends.backend_qt5agg import FigureCanvasQTAgg as FigureCanvas
from matplotlib.figure import Figure
from PyQt5 import QtCore, QtGui, QtWidgets
from PyQt5.QtWidgets import (QMainWindow, QHBoxLayout, QVBoxLayout,
                             QSizePolicy, QWidget, QPushButton,
                             QLabel, QListWidget, QSplitter, QFrame,
                             QComboBox, QScrollArea, QListWidgetItem,
                             QDialogButtonBox, QApplication)
from PyQt5.QtCore import Qt

from .plotgui import PlotGUI
from ..doc_init import ds

logger = getLogger(__name__)


class PlotGUI_QT5(PlotGUI):
    '''QT5 version of plot winfow GUI

    We open the figure as a widget inside the qt5 window

    Attributes
    ----------
    figure : ``matplotlib.figure.Figure``
    app : QT5 App created
    app_window : Windows belonging to the QT5 App
    databases :
    '''

    @ds.dedent
    def __init__(self, *kargs, **kwargs):
        '''Init the GUI using the Qt5 framework.

        Other Parameters
        ----------------
            %(PlotGUI.parameters)s
        '''
        super().__init__(*kargs, **kwargs)
        # create qt app
        app = QtCore.QCoreApplication.instance()
        if app is None:
            app = QApplication(sys.argv)
            logger.debug('Qt app created')
        self.app = app
        if not hasattr(app, 'references'):
            # store references to all the windows
            logger.debug('creating references set')
            app.references = set()
        # create app window
        self.app_window = ApplicationWindow(self)
        # add the window reference to the app references list.
        # this is in order to prevent garbage collection that will lead
        # to closing of the window.
        # the reference is removed from the list in the window closeEvent handler
        # (called when the window is closed)
        app.references.add(self.app_window)
        logger.debug('app window references: %r' % app.references)
        self.app_window.setWindowTitle("Calour")
        self._set_figure(self.app_window.plotfigure, kwargs['tree_size'])

    def __call__(self):
        logger.debug('opening Qt5 window')
        super().__call__()
        self.app_window.show()
        # move the window to the front
        self.app_window.activateWindow()
        self.app_window.raise_()
        # run the event loop
        self.app.exec_()

    def show_info(self):
        sid, fid, abd, annt = self.get_info()
        self._update_info_labels(sid, fid, abd)
        self._display_annotation_in_qlistwidget(annt)

    def _update_info_labels(self, sid, fid, abd):
        self.app_window.w_abund.setText('{:.01f}'.format(abd))
        self.app_window.w_fid.setText(str(fid))
        self.app_window.w_sid.setText(str(sid))
        sample_field = str(self.app_window.w_sfield.currentText())
        self.app_window.w_sfield_val.setText(
            str(self.exp.sample_metadata[sample_field][self.current_select[0]]))
        feature_field = str(self.app_window.w_ffield.currentText())
        self.app_window.w_ffield_val.setText(
            str(self.exp.feature_metadata[feature_field][self.current_select[1]]))

    def _display_annotation_in_qlistwidget(self, annt):
        '''Add a line to the annotation list

        It does not erase previous lines.

        Parameters
        ----------
        annt : list of (dict, str)
            dict : contains the key 'annotationtype' and determines the annotation color
            also contains all other annotation data needed for right click menu/double click
            str : The string to add to the list
        '''
        # clear the previous annotation box
        self.app_window.w_dblist.clear()

        for cannt in annt:
            details = cannt[0]
            newitem = QListWidgetItem(cannt[1])
            newitem.setData(QtCore.Qt.UserRole, details)
            if details['annotationtype'] == 'diffexp':
                ccolor = QtGui.QColor(0, 0, 200)
            elif details['annotationtype'] == 'contamination':
                ccolor = QtGui.QColor(200, 0, 0)
            elif details['annotationtype'] == 'common':
                ccolor = QtGui.QColor(0, 200, 0)
            elif details['annotationtype'] == 'highfreq':
                ccolor = QtGui.QColor(0, 200, 0)
            else:
                ccolor = QtGui.QColor(0, 0, 0)
            newitem.setForeground(ccolor)
            self.app_window.w_dblist.addItem(newitem)


class MplCanvas(FigureCanvas):
    """Ultimately, this is a QWidget (as well as a FigureCanvasAgg, etc.).

    Parameters
    ----------
    parent :
    width, height : Numeric
        size of the canvas
    dpi : int

    """
    def __init__(self, parent=None, width=5, height=4, dpi=100):
        fig = Figure(figsize=(width, height), dpi=dpi)
        # comment out because it draws frame on the whole plotting area
        # self.axes = fig.add_subplot(111)
        FigureCanvas.__init__(self, fig)
        self.setParent(parent)

        FigureCanvas.setSizePolicy(self, QSizePolicy.Expanding, QSizePolicy.Expanding)
        FigureCanvas.updateGeometry(self)


class ApplicationWindow(QMainWindow):
    def __init__(self, gui):
        QMainWindow.__init__(self)
        self.setAttribute(QtCore.Qt.WA_DeleteOnClose)
        self.setWindowTitle("application main window")

        self.main_widget = QWidget(self)

        scroll_box_width = 800

        # the height of the feature/label boxes (too small makes the horizontal scroll bar
        # cover the text)
        label_box_height = 35

        # set the GUI widgets
        # the user side on the right
        userside = QVBoxLayout()
        # sample field to display
        lbox = QHBoxLayout()
        self.w_sfield = QComboBox()
        self.w_sfield_val = QLabel(text='NA')
        self.w_sfield_val.setTextInteractionFlags(Qt.TextSelectableByMouse)
        scroll = QScrollArea()
        scroll.setFixedHeight(label_box_height)
        scroll.setHorizontalScrollBarPolicy(Qt.ScrollBarAsNeeded)
        self.w_sfield_val.setMinimumWidth(scroll_box_width)
        scroll.setWidget(self.w_sfield_val)
        lbox.addWidget(self.w_sfield)
        lbox.addWidget(scroll)
        userside.addLayout(lbox)
        # add the sample field combobox values
        for i in gui.exp.sample_metadata.columns:
            self.w_sfield.addItem(str(i))
        # feature field to display
        lbox = QHBoxLayout()
        self.w_ffield = QComboBox()
        self.w_ffield_val = QLabel(text='NA')
        self.w_ffield_val.setTextInteractionFlags(Qt.TextSelectableByMouse)
        scroll = QScrollArea()
        scroll.setFixedHeight(label_box_height)
        self.w_ffield_val.setMinimumWidth(scroll_box_width)
        scroll.setWidget(self.w_ffield_val)
        lbox.addWidget(self.w_ffield)
        lbox.addWidget(scroll)
        userside.addLayout(lbox)
        for i in gui.exp.feature_metadata.columns:
            self.w_ffield.addItem(str(i))

        # sample id
        lbox = QHBoxLayout()
        label = QLabel(text='Sample ID:')
        scroll = QScrollArea()
        scroll.setFixedHeight(label_box_height)
        self.w_sid = QLabel(text='?')
        self.w_sid.setTextInteractionFlags(Qt.TextSelectableByMouse)
        self.w_sid.setMinimumWidth(scroll_box_width)
        scroll.setWidget(self.w_sid)
        lbox.addWidget(label)
        lbox.addWidget(scroll)
        userside.addLayout(lbox)
        # feature id
        lbox = QHBoxLayout()
        label = QLabel(text='Feature ID:')
        scroll = QScrollArea()
        scroll.setFixedHeight(label_box_height)
        self.w_fid = QLabel(text='?')
        self.w_fid.setTextInteractionFlags(Qt.TextSelectableByMouse)
        self.w_fid.setMinimumWidth(scroll_box_width)
        scroll.setWidget(self.w_fid)
        lbox.addWidget(label)
        lbox.addWidget(scroll)
        userside.addLayout(lbox)
        # abundance value
        lbox = QHBoxLayout()
        label = QLabel(text='Abundance:')
        self.w_abund = QLabel(text='?')
        lbox.addWidget(label)
        lbox.addWidget(self.w_abund)
        userside.addLayout(lbox)
        # buttons
        lbox_buttons = QHBoxLayout()
        self.w_sequence = QPushButton(text='Copy Seq')
        lbox_buttons.addWidget(self.w_sequence)
        self.w_info = QPushButton(text='Info')
        lbox_buttons.addWidget(self.w_info)
        self.w_annotate = QPushButton(text='Annotate')
        lbox_buttons.addWidget(self.w_annotate)
        userside.addLayout(lbox_buttons)
        # db annotations list
        self.w_dblist = QListWidget()
        self.w_dblist.itemDoubleClicked.connect(self.double_click_annotation)
        userside.addWidget(self.w_dblist)
        # the annotation list right mouse menu
        self.w_dblist.setContextMenuPolicy(QtCore.Qt.CustomContextMenu)
        self.w_dblist.customContextMenuRequested.connect(self.annotation_list_right_clicked)
        # buttons at bottom
        lbox_buttons_bottom = QHBoxLayout()
        self.w_save_fasta = QPushButton(text='Save Seqs')
        lbox_buttons_bottom.addWidget(self.w_save_fasta)
        self.w_enrichment = QPushButton(text='Enrichment')
        lbox_buttons_bottom.addWidget(self.w_enrichment)
        self.w_save_fig = QPushButton(text='Save Fig')
        lbox_buttons_bottom.addWidget(self.w_save_fig)
        userside.addLayout(lbox_buttons_bottom)

        # the heatmap on the left side
        heatmap = MplCanvas(self.main_widget, width=5, height=4, dpi=100)
        heatmap.setFocusPolicy(QtCore.Qt.ClickFocus)
        heatmap.setFocus()

        layout = QHBoxLayout(self.main_widget)
        frame = QFrame()
        splitter = QSplitter(QtCore.Qt.Horizontal, self.main_widget)
        splitter.addWidget(heatmap)
        frame.setLayout(userside)
        splitter.addWidget(frame)
        layout.addWidget(splitter)

        self.plotfigure = heatmap.figure
        self.gui = gui

        # link events to gui
        self.w_annotate.clicked.connect(self.annotate)
        self.w_sequence.clicked.connect(self.copy_sequence)
        self.w_save_fasta.clicked.connect(self.save_fasta)
        self.w_enrichment.clicked.connect(self.enrichment)
        self.w_save_fig.clicked.connect(self.save_fig)
        self.w_sfield.currentIndexChanged.connect(self.info_field_changed)
        self.w_ffield.currentIndexChanged.connect(self.info_field_changed)

        self.main_widget.setFocus()
        self.setCentralWidget(self.main_widget)

    def fileQuit(self):
        # remove the window from the app list - memory can be cleared.
        app = QtCore.QCoreApplication.instance()
        if app is not None:
            if self in app.references:
                logger.debug('removing window from app window list')
                app.references.remove(self)
            else:
                logger.warn('window not in app window list. Not removed')
        else:
            logger.warn('App not found - not removing window from list')
        self.close()

    def closeEvent(self, ce):
        # called when the window is closed.
        # in that case, we need to remove the reference to the window from the app
        # window list, so it will be garbage collected now.
        # happens in fileQuit() method.
        self.fileQuit()

    def annotation_list_right_clicked(self, QPos):
        self.listMenu = QtWidgets.QMenu()
        parent_position = self.w_dblist.mapToGlobal(QtCore.QPoint(0, 0))
        item = self.w_dblist.itemAt(QPos)
        data = item.data(QtCore.Qt.UserRole)
        db = data.get('_db_interface', None)
        if db is None:
            logger.debug('No database for selected item')
            return
        menu_details = self.listMenu.addAction("Details")
        menu_details.triggered.connect(lambda: self.right_menu_details(item))
        if db.annotatable:
            menu_details = self.listMenu.addAction("Update annotation")
            menu_details.triggered.connect(lambda: self.right_menu_update(item))
            menu_delete = self.listMenu.addAction("Delete annotation")
            menu_delete.triggered.connect(lambda: self.right_menu_delete(item))
            menu_remove = self.listMenu.addAction("Remove seq. from annotation")
            menu_remove.triggered.connect(lambda: self.right_menu_remove_feature(item))
        self.listMenu.move(parent_position + QPos)
        self.listMenu.show()

    def right_menu_details(self, item):
        self.double_click_annotation(item)

    def right_menu_delete(self, item):
        if QtWidgets.QMessageBox.warning(self, "Delete annotation?", "Are you sure you want to delete the annotation:\n%s\n"
                                         "and all associated features?" % item.text(),
                                         QtWidgets.QMessageBox.Yes, QtWidgets.QMessageBox.No) == QtWidgets.QMessageBox.No:
            return
        data = item.data(QtCore.Qt.UserRole)
        db = data.get('_db_interface', None)
        logger.debug('Deleting annotation %s' % item.text())
        err = db.delete_annotation(data)
        if err:
            logger.error('Annotation not deleted. Error: %s' % err)
        self.gui.show_info()

    def right_menu_update(self, item):
        logger.debug('update annotation %s' % item.text)
        data = item.data(QtCore.Qt.UserRole)
        db = data.get('_db_interface', None)
        db.upadte_annotation(data, self.gui.exp)

    def right_menu_remove_feature(self, item):
        features = self.gui.get_selected_seqs()
        if QtWidgets.QMessageBox.warning(self, "Remove feature from annotation?", "Are you sure you want to remove the %d selected features\n"
                                         "from the annotation:\n%s?" % (len(features), item.text()), QtWidgets.QMessageBox.Yes,
                                         QtWidgets.QMessageBox.No) == QtWidgets.QMessageBox.No:
            return
        data = item.data(QtCore.Qt.UserRole)
        db = data.get('_db_interface', None)
        logger.debug('Removing %d features from annotation %s' % (features, item.text()))
        err = db.remove_features_from_annotation(features, data)
        if err:
            logger.error('Features not removed from annotation. Error: %s' % err)

    def info_field_changed(self):
        sid, fid, abd = self.gui.get_selection_info()
        self.gui._update_info_labels(sid, fid, abd)

    def copy_sequence(self):
        '''Copy the sequence to the clipboard
        '''
        cseq = self.gui.exp.feature_metadata.index[self.gui.current_select[1]]
        clipboard = QApplication.clipboard()
        clipboard.setText(cseq)

    def save_fasta(self):
        seqs = self.gui.get_selected_seqs()
        filename, _ = QtWidgets.QFileDialog.getSaveFileName(self, caption='Save selected seqs to fasta')
        self.gui.exp.save_fasta(str(filename), seqs)

    def save_fig(self):
        '''Save the figure to a pdf/svg/png.
        Called from the Save Fig button in the gui.
        '''
        cfig = self.plotfigure
        filename, _ = QtWidgets.QFileDialog.getSaveFileName(self, caption='Save figure', filter='PDF (*.pdf);;SVG (*.svg);; PNG (*.png)', initialFilter='PDF (*.pdf)')
        cfig.savefig(str(filename))

    def enrichment(self):
        '''Get and display the list of enriched database terms for the selected features.

        Iterate over all databases that support enrichment analysis. For each such database,
        get the list of enriched terms in the selected set of features (compared to the other features
        in the experiment). Then display the list of these terms in a new qt5 window with blue terms
        for ones enriched in the selected group, red terms for ones enriched in the unselected set of features
        '''
        exp = self.gui.exp
        group1_seqs = self.gui.get_selected_seqs()
        allseqs = exp.feature_metadata.index.values
        group2_seqs = set(allseqs) - set(group1_seqs)

        for cdb in self.gui.databases:
            if not cdb.can_do_enrichment:
                continue
            logger.debug('Database: %s' % cdb.database_name)
            enriched, term_feature_scores, efeatures = cdb.enrichment(exp, group1_seqs, term_type='term')
            # enriched = cdb.enrichment(exp, group1_seqs, term_type='annotation')
            logger.debug('Got %d enriched terms' % len(enriched))
            if len(enriched) == 0:
                QtWidgets.QMessageBox.information(self, "No enriched terms found",
                                                  "No enriched annotations found when comparing\n%d selected sequences to %d "
                                                  "other sequences" % (len(group1_seqs), len(group2_seqs)))
                return
            enriched = enriched.sort_values('odif')
            listwin = SListWindow(listname='enriched ontology terms')
            for idx, cres in enriched.iterrows():
                if cres['odif'] > 0:
                    ccolor = 'blue'
                else:
                    ccolor = 'red'
                cname = cres['term']
<<<<<<< HEAD
=======
                # For each enriched term, double clicking will display a heatmap
                # where all annotations containing the term are the features,
                # and bacteria (from the two compared groups) are the samples.
                # This enables seeing where does the enrichment for this term come from.
                # i.e. which bacteria are present in each annotation containing this term.
>>>>>>> 6ca24af8
                dblclick_data = {}
                dblclick_data['database'] = cdb
                dblclick_data['term'] = cname
                dblclick_data['exp'] = exp
                dblclick_data['features1'] = group1_seqs
                dblclick_data['features2'] = list(group2_seqs)
                listwin.add_item('%s - effect %f, pval %f ' % (cname, cres['odif'], cres['pvals']), color=ccolor, dblclick_data=dblclick_data)
            listwin.exec_()

    def double_click_annotation(self, item):
        '''Show database information about the double clicked item in the list.

        Call the appropriate database for displaying the info
        '''
        data = item.data(QtCore.Qt.UserRole)
        db = data.get('_db_interface', None)
        if db is None:
            return
        db.show_annotation_info(data)

    def annotate(self):
        '''Add database annotation to selected features
        '''
        # get the database used to add annotation
        if self.gui._annotation_db is None:
            logger.warn('No database with add annotation capability selected (use plot(...,databases=[dbname])')
            return
        # get the sequences of the selection
        seqs = self.gui.get_selected_seqs()
        # annotate
        err = self.gui._annotation_db.add_annotation(seqs, self.gui.exp)
        if err:
            logger.error('Error encountered when adding annotaion: %s' % err)
            return
        logger.info('Annotation added')


class SListWindow(QtWidgets.QDialog):
    def __init__(self, listdata=[], listname=None):
        '''Create a list window with items in the list and the listname as specified

        Parameters
        ----------
        listdata: list of str (optional)
            the data to show in the list
        listname: str (optional)
            name to display above the list
        '''
        super().__init__()
        self.setAttribute(QtCore.Qt.WA_DeleteOnClose)
        if listname is not None:
            self.setWindowTitle(listname)

        self.layout = QVBoxLayout(self)

        self.w_list = QListWidget()
        self.layout.addWidget(self.w_list)

        buttonBox = QDialogButtonBox(QDialogButtonBox.Ok)
        buttonBox.accepted.connect(self.accept)
        self.layout.addWidget(buttonBox)

        for citem in listdata:
            self.w_list.addItem(citem)

        self.w_list.itemDoubleClicked.connect(self.list_double_click)

        self.show()
        self.adjustSize()

    def add_item(self, text, color='black', dblclick_data=None):
        '''Add an item to the list

        Parameters
        ----------
        text : str
            the string to add
        color : str (optional)
            the color of the text to add
        dblclick_function : function or None
            the function to call when this item is double clicked (or None to ignore)
        '''
        item = QtWidgets.QListWidgetItem()
        item.setText(text)
        if color == 'black':
            ccolor = QtGui.QColor(0, 0, 0)
        elif color == 'red':
            ccolor = QtGui.QColor(155, 0, 0)
        elif color == 'blue':
            ccolor = QtGui.QColor(0, 0, 155)
        elif color == 'green':
            ccolor = QtGui.QColor(0, 155, 0)
        item.setForeground(ccolor)
        item.setData(QtCore.Qt.UserRole, dblclick_data)
        self.w_list.addItem(item)

    def list_double_click(self, item):
        data = item.data(QtCore.Qt.UserRole)
        if data is not None:
            data['database'].show_term_details(data['term'], data['exp'], data['features1'], data['features2'])<|MERGE_RESOLUTION|>--- conflicted
+++ resolved
@@ -407,14 +407,11 @@
                 else:
                     ccolor = 'red'
                 cname = cres['term']
-<<<<<<< HEAD
-=======
                 # For each enriched term, double clicking will display a heatmap
                 # where all annotations containing the term are the features,
                 # and bacteria (from the two compared groups) are the samples.
                 # This enables seeing where does the enrichment for this term come from.
                 # i.e. which bacteria are present in each annotation containing this term.
->>>>>>> 6ca24af8
                 dblclick_data = {}
                 dblclick_data['database'] = cdb
                 dblclick_data['term'] = cname
