# calour changelog

## Version 2023.4.22

Bug Fixes:
* update the Experiment.plot() function so works also with matplotlib > 3.7

## Version 2022.9.8

Other changes:
* Add type hints to function return values
* Create Experiment.info dict and populate with md5s if not provided when creating a new experiment
<<<<<<< HEAD

Other changes:
* Add type hints to function return values
* Create Experiment.info dict and populate with md5s if not provided when creating a new experiment
=======
>>>>>>> ce57b992

## Version 2022.7.1
Incompatible changes:
* Change default join_metadata_fields() inplace parameter to False
* In plot_diff_abundance_enrichment(), plot_enrichment(), Replaced enriched_exp_color parameter with labels_kwargs, numbers_kwargs, to enable better control of the barplot labels

Bug Fixes:
* Fix join_metadata_fields() to use axis='s' by default
* Fix join_experiments() to update exp.info['sample_metadata_md5'] and exp.info['data_md5']
* Fix join_experiments() to make field parameter optional, enable joining when field already exists in the experiment, and update the doc
* Fix join_experiments_featurewise() to make field parameter optional, enable joining when field already exists in the experiment, and update the doc
* Fix join_metadata() to use axis='s' by default
* Remove normalization check from filter_by_data()
* Fix heatmap() to copy the colormap to avoid matplotlib depracation warning (modifying the state of a globally registered colormap)
* Fix experiment read functions to show by default only the summary and first 5 samples without data/without metadata

## Version 2020.8.6

Incompatible changes:
* Change random_seed to work with numpy.random.default_rng. This may cause different random numbers compared to the old versions using numpy.random.seed().
* Change parameter names in some functions
* Rename filter_abundance() to filter_sum(abundance)
* Other backwards incompatible function API changes and code refactoring.

New features:
* Add RatioExperiment for working with ratios between two groups of features
* Add random_seed option to tranforming.permute_data()
* Add bad_color parameter to heatmap() and derivative functions
* Add more methods for MS1Experiment
* Add q-values (correted p-values) to dsfdr and derivative functions. This is manifested in a new feature_metadata field ("qval") for results of diff_abundance() / correlation()
* improved GUI for qt5 heatmap database enrichment results.
* Add `read_qiime2()` function to enable reading of qiime2 feature tables artifacts with the associated representative sequences and taxonomy artifacts (without the need to install qiime2)
* Add `Experiment.validate()`.
* Change default color scale in heatmap plot to linear scale for `Experiment` and log scale for `AmpliconExperiment` and `MS1Experiment`.
* Move to pytest for unit tests and doctests.
* Add new mechanism to register a function to a class as a method automatically. In order for a function to be registerred to a class, it must be a public function and has type hint of the class type for its first function parameter and return value.
* Clean and improve API documentation.

Other changes:
* make scikit-bio an optional dependency (needed only when processing dendrograms)

## Version 2019.5.1

* Add `reverse` parameter to the sorting functions.
* Fix minor documentation formatting issues
* Update installation instruction with conda install from conda-forge
* Change the column names added to `Experiment.feature_metadata` after running `Experiment.correlation` or `Experiment.diff_abundance`

## Version 2018.10.1

* Add notebook tutorial for `calour.training` module for classification and regression.
* Add notebook tutorial for metabolome data analysis
* Add plot functions in `calour.training` module
* Fix a bug in `Expriment.aggregate_by_metadata` when the number in the data table is overflow the int type.
* Add CONTRIBUTING.md as guidelines


## Version 2018.5.2

* Add export_html() function to save heatmap as an interactive html heatmap


## Version 2018.5.1

* In `calour.training` module, added functions to do regression and classification and to visualize their results. `SortedStratifiedKFold` and `RepeatedSortedStratifiedKFold` are aslo added for stratified cross validation for regression. They are recommended.<|MERGE_RESOLUTION|>--- conflicted
+++ resolved
@@ -10,13 +10,6 @@
 Other changes:
 * Add type hints to function return values
 * Create Experiment.info dict and populate with md5s if not provided when creating a new experiment
-<<<<<<< HEAD
-
-Other changes:
-* Add type hints to function return values
-* Create Experiment.info dict and populate with md5s if not provided when creating a new experiment
-=======
->>>>>>> ce57b992
 
 ## Version 2022.7.1
 Incompatible changes:
